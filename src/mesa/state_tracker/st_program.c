--- conflicted
+++ resolved
@@ -613,15 +613,6 @@
 
    if (!stfp->tgsi.tokens) {
       /* need to translate Mesa instructions to TGSI now */
-<<<<<<< HEAD
-      GLuint outputMapping[FRAG_RESULT_MAX];
-      GLuint inputMapping[FRAG_ATTRIB_MAX];
-      GLuint interpMode[PIPE_MAX_SHADER_INPUTS];  /* XXX size? */
-      GLuint attr;
-      const GLbitfield inputsRead = stfp->Base.Base.InputsRead;
-=======
-      enum pipe_error error;
->>>>>>> 9adcab9c
       struct ureg_program *ureg;
       GLboolean write_all = st_prepare_fragment_program(st->ctx, stfp);
       
@@ -640,57 +631,39 @@
       if (write_all == GL_TRUE)
          ureg_property_fs_color0_writes_all_cbufs(ureg, 1);
 
-<<<<<<< HEAD
-      st_translate_mesa_program(st->ctx,
-                                TGSI_PROCESSOR_FRAGMENT,
-                                ureg,
-                                &stfp->Base.Base,
-                                /* inputs */
-                                fs_num_inputs,
-                                inputMapping,
-                                input_semantic_name,
-                                input_semantic_index,
-                                interpMode,
-                                /* outputs */
-                                fs_num_outputs,
-                                outputMapping,
-                                fs_output_semantic_name,
-                                fs_output_semantic_index, FALSE );
-=======
       if (stfp->glsl_to_tgsi)
-         error = st_translate_program(st->ctx,
-                                      TGSI_PROCESSOR_FRAGMENT,
-                                      ureg,
-                                      stfp->glsl_to_tgsi,
-                                      &stfp->Base.Base,
-                                      /* inputs */
-                                      stfp->num_inputs,
-                                      stfp->input_to_index,
-                                      stfp->input_semantic_name,
-                                      stfp->input_semantic_index,
-                                      stfp->interp_mode,
-                                      /* outputs */
-                                      stfp->num_outputs,
-                                      stfp->result_to_output,
-                                      stfp->output_semantic_name,
-                                      stfp->output_semantic_index, FALSE );
+         st_translate_program(st->ctx,
+                              TGSI_PROCESSOR_FRAGMENT,
+                              ureg,
+                              stfp->glsl_to_tgsi,
+                              &stfp->Base.Base,
+                              /* inputs */
+                              stfp->num_inputs,
+                              stfp->input_to_index,
+                              stfp->input_semantic_name,
+                              stfp->input_semantic_index,
+                              stfp->interp_mode,
+                              /* outputs */
+                              stfp->num_outputs,
+                              stfp->result_to_output,
+                              stfp->output_semantic_name,
+                              stfp->output_semantic_index, FALSE );
       else
-         error = st_translate_mesa_program(st->ctx,
-                                           TGSI_PROCESSOR_FRAGMENT,
-                                           ureg,
-                                           &stfp->Base.Base,
-                                           /* inputs */
-                                           stfp->num_inputs,
-                                           stfp->input_to_index,
-                                           stfp->input_semantic_name,
-                                           stfp->input_semantic_index,
-                                           stfp->interp_mode,
-                                           /* outputs */
-                                           stfp->num_outputs,
-                                           stfp->result_to_output,
-                                           stfp->output_semantic_name,
-                                           stfp->output_semantic_index, FALSE );
->>>>>>> 9adcab9c
+         st_translate_mesa_program(st->ctx,
+                                   TGSI_PROCESSOR_FRAGMENT,
+                                   ureg,
+                                   &stfp->Base.Base,
+                                   /* inputs */
+                                   stfp->num_inputs,
+                                   stfp->input_to_index,
+                                   stfp->input_semantic_name,
+                                   stfp->input_semantic_index,
+                                   stfp->interp_mode,
+                                   /* outputs */
+                                   stfp->num_outputs,
+                                   stfp->result_to_output,
+                                   stfp->output_semantic_name,
+                                   stfp->output_semantic_index, FALSE );
 
       stfp->tgsi.tokens = ureg_get_tokens( ureg, NULL );
       ureg_destroy( ureg );
